--- conflicted
+++ resolved
@@ -8,17 +8,11 @@
 import torch
 from torch import nn
 
-from layers import (
-    TransformerLayer,
-    TransformerEncoder,
-    ResidualEmbedding,
-    TemporalAttention,
-    FrequencyFilter,
-    TimeFreqFusion,
-)
+from layers import TransformerLayer, TransformerEncoder, ResidualEmbedding
 
 
 class Model(nn.Module):
+
     def __init__(self, configs) -> None:
         super(Model, self).__init__()
 
@@ -46,70 +40,13 @@
 
         # 构建用于嵌入的线性层
         self.embedding = ResidualEmbedding(
-            patch_len=configs.patch_len,
+            patch_len=self.patch_len,
             d_model=configs.d_model,
             hidden_features=configs.embed_hidden,
         )
 
         # 构建使用的Transformer模块
-<<<<<<< HEAD
-        self.backbone = TransformerEncoder(
-            transformer_layer=TransformerLayer(
-                time_attention=TemporalAttention(d_model=configs.d_model,
-                                                 n_heads=configs.n_heads,
-                                                 attention_dropout=configs.attention_dropout,
-                                                 max_len=configs.max_len,
-                                                 scale=None,),
-                frequency_filter=FrequencyFilter(
-                    adaptive_filter=configs.adaptive_filter,
-                    d_model=configs.d_model,
-                    norm=configs.rfft_norm,
-                ),
-                feature_fusion=TimeFreqFusion(
-                    patch_num=configs.patch_num,
-                    d_model=configs.d_model,
-                    d_ff=configs.d_ff,
-                    kernel_size=configs.kernel_size,
-                    padding=configs.padding,
-                    use_conv=configs.use_conv,
-                    bias=configs.fusion_bias,
-                    reduction=configs.reduction,
-                    point_wise_bias=configs.point_wise_bias,
-                ),
-            d_model=configs.d_model,
-            concatenate=configs.concatenate,
-            dropout=configs.dropout,
-            norm=configs.norm,
-            pre_norm=configs.pre_norm,
-            ),
-            d_model=configs.d_model,
-            n_layers=configs.n_layers,
-            backbone_norm=configs.backbone_norm,  # TODO: 这两个是用于增强模型的性能的
-            talking_heads=configs.talking_heads,
-        )
-
-        # TODO: 这里添加任务头
-        self.task_layer = ...
-
-    def patching(self, x: torch.Tensor) -> torch.Tensor:
-        """将输入的多通道信号划分为不同的片段"""
-        # x = x.permute(0, 2, 1)  # [batch_size, num_channels, seq_len]
-        x = x.unfold(
-            dimension=-1, size=self.patch_len, step=self.stride,
-        )  # [batch_size, num_channels, num_vars, patch_len]
-        return x
-
-    def forward(self, x: torch.Tensor) -> torch.Tensor:
-        pass
-
-    def pretrain(self, x: torch.Tensor) -> torch.Tensor:
-        """用于模型预训练的接口配置"""
-
-    def long_term_forecast(self, x: torch.Tensor) -> torch.Tensor:
-        pass
-=======
         self.backbone = TransformerEncoder()
 
     def __str__(self) -> str:
-        return "SynthTime"
->>>>>>> b3cdb12f
+        return "SynthTime"